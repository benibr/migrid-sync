--- conflicted
+++ resolved
@@ -619,11 +619,7 @@
         server.quit()
         if errors:
             _logger.warning('Partial error(s) sending email: %s'
-<<<<<<< HEAD
-                           % errors)
-=======
                             % errors)
->>>>>>> 2099f712
             return False
         else:
             logger.debug('Email was sent to %s' % recipients)
